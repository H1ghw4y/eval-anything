--- conflicted
+++ resolved
@@ -1,65 +1,6 @@
 # Eval-Anything
 
-<<<<<<< HEAD
-## 代码结构
-```
-eval-anything/
-├── eval-anything/
-│   ├── benchmarks/                     # 各benchmark的评测代码
-│   │   ├── text_image_to_text/         # 以模态作为一级分类
-│   │   │   └── mmmu/                   # benchmark子文件夹
-│   │   │       ├── mmmu.yaml           # 存储评测集的基本信息，包括数据集路径、size、评测方式、key值...
-│   │   │       └── eval.py             # 评测代码，继承自eval-anything/pipeline下的基类
-│   │   ├── text_to_text/
-│   │   │   └── gsm8k/
-│   │   │       ├── gsm8k.yaml
-│   │   │       └── eval.py
-│   │   └── text_vision_to_action/
-│   │       └── chores/
-│   │           ├── configs.yaml
-│   │           └── eval.py
-│   ├── configs/                        # 评测参数文件夹
-│   │   └── evaluate.yaml               # 包含了推理参数（top-k, temperature...）、评测参数(cot, few-shot...)
-│   ├── dataloader/                     # 数据集加载与预处理
-│   │   ├── base_dataloader.py          # dataloader基类，继承使用
-│   │   ├── mm_dataloader.py            # 多模态dataloader，支持多模态数据的本地和在线读取，支持数据预处理
-│   │   ├── t2t_dataloader.py           # 纯文本dataloader，支持数据加载和预处理
-│   │   └── tv2act_dataloader.py        # VLAdataloader，加载测试数据集和测试环境
-│   ├── models/                         # 各模型推理的代码，包含在线api、hf、vllm以及多模态生成模型各自的生成代码
-│   │   ├── base_model.py
-│   │   ├── api.py                      # 在线api访问
-│   │   ├── hf_lm.py                    # 基于transformers的t2t推理
-│   │   ├── hf_mm.py                    # 基于transformers的多模态推理
-│   │   ├── vllm_lm.py                  # 基于vllm的t2t推理
-│   │   └── vllm_mm.py                  # 基于vllm的多模态推理推理
-│   ├── pipeline/                       # 完整评测pipeline代码
-│   │   ├── base_task.py                # pipeline基类，一般直接使用
-│   │   ├── base_benchmark.py           # benchmark基类，继承使用
-│   │   ├── mm_gen_benchmark.py         # 多模态生成任务benchmark
-│   │   ├── mm_und_benchmark.py         # 多模态理解任务benchmark
-│   │   └── t2t_benchmark.py            # t2t任务benchmark
-│   │   └── tv2act_benchmark.py         # tv2act任务benchmark
-│   ├── evaluate_tools/                 # 评测过程中常见的工具包，例如计算各种指标、pattern匹配等
-│   │   ├── base_tools.py               # 评测指标和评测工具的基类
-│   │   ├── metrics.py                  # 各种评测指标的计算 
-│   │   └── t2t_tools.py                # 评测工具
-│   └── utils/                          # 项目中使用到的工具包
-│       ├── cache_manager.py            # 推理过程的cache机制
-│       ├── data_type.py                # 定义数据基类，用于存储模型输入数据和评测结果数据
-│       ├── register.py                 # 注册器类
-│       ├── logger.py                   # 评测logger，用于输出评测结果以及写入本地log
-│       ├── utils.py                    # 框架开发时使用的通用工具
-│       └── template.py                 # chat_template
-├── scripts/                        # 评测启动脚本文件夹
-│   └── run.sh                      # 评测启动脚本
-├── third_party/                    # 第三方VLA模型代码
-|   └── SPOC
-├── setup.py
-└── README.md
-```
-=======
 全模态大模型评测框架
->>>>>>> 9f5b126d
 
 ## Installation
 
